[package]
name = "brickrail-rs"
version = "0.1.0"
edition = "2021"

# See more keys and their definitions at https://doc.rust-lang.org/cargo/reference/manifest.html

[dependencies]
tokio = { version = "1", features = ["full"] }
bevy = { version = "0.16", features = ["serialize"] }
<<<<<<< HEAD
bevy-inspector-egui = "0.31"
bevy_framepace = "0.19"
bevy_pancam = "0.18"
bevy_prototype_lyon = { git = "https://github.com/rparrett/bevy_prototype_lyon", branch = "fix-dynamic-examples" }
itertools = "0.11"
petgraph = { version = "0.6", features = ["serde-1"] }
serde = "1.0"
serde_json = "1.0"
serde_json_any_key = "2.0"
serde_with = "3.4"
strum = "0.25"
strum_macros = "0.25"
=======
bevy-inspector-egui = "0.33"
bevy_framepace = "0.19"
bevy_pancam = "0.18"
bevy_prototype_lyon = { git = "https://github.com/rparrett/bevy_prototype_lyon", branch = "fix-dynamic-examples" }
itertools = "0.14"
petgraph = { version = "0.8" }
serde = "1"
serde_json = "1"
serde_json_any_key = "2"
serde_with = "3"
strum = "0.27"
strum_macros = "0.27"
>>>>>>> 27123b3c
pybricks-ble = { path = "../pybricks-ble" }
test-log = "0.2"
bitflags = "2.9"
rfd = "0.14"
sha2 = "0.10"
rand = "0.8"
<<<<<<< HEAD
lyon_tessellation = "1.0.15"

[dev-dependencies]
bevy = { version = "0.16", features = ["dynamic_linking", "serialize"] }
=======
lyon_tessellation = "1"
>>>>>>> 27123b3c

[target.'cfg(not(target_arch = "wasm32"))'.dependencies]
tokio = { version = "1", features = ["rt-multi-thread"] }<|MERGE_RESOLUTION|>--- conflicted
+++ resolved
@@ -8,20 +8,6 @@
 [dependencies]
 tokio = { version = "1", features = ["full"] }
 bevy = { version = "0.16", features = ["serialize"] }
-<<<<<<< HEAD
-bevy-inspector-egui = "0.31"
-bevy_framepace = "0.19"
-bevy_pancam = "0.18"
-bevy_prototype_lyon = { git = "https://github.com/rparrett/bevy_prototype_lyon", branch = "fix-dynamic-examples" }
-itertools = "0.11"
-petgraph = { version = "0.6", features = ["serde-1"] }
-serde = "1.0"
-serde_json = "1.0"
-serde_json_any_key = "2.0"
-serde_with = "3.4"
-strum = "0.25"
-strum_macros = "0.25"
-=======
 bevy-inspector-egui = "0.33"
 bevy_framepace = "0.19"
 bevy_pancam = "0.18"
@@ -34,21 +20,13 @@
 serde_with = "3"
 strum = "0.27"
 strum_macros = "0.27"
->>>>>>> 27123b3c
 pybricks-ble = { path = "../pybricks-ble" }
 test-log = "0.2"
 bitflags = "2.9"
 rfd = "0.14"
 sha2 = "0.10"
 rand = "0.8"
-<<<<<<< HEAD
-lyon_tessellation = "1.0.15"
-
-[dev-dependencies]
-bevy = { version = "0.16", features = ["dynamic_linking", "serialize"] }
-=======
 lyon_tessellation = "1"
->>>>>>> 27123b3c
 
 [target.'cfg(not(target_arch = "wasm32"))'.dependencies]
 tokio = { version = "1", features = ["rt-multi-thread"] }