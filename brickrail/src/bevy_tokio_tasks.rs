// this file is from https://github.com/foxzool/bevy-tokio-tasks
// original crate does not support bevy 0.12 yet

use std::future::Future;
use std::sync::atomic::{AtomicUsize, Ordering};
use std::sync::Arc;

use bevy::prelude::*;
<<<<<<< HEAD

=======
>>>>>>> 27123b3c
use tokio::{runtime::Runtime, task::JoinHandle};

/// An internal struct keeping track of how many ticks have elapsed since the start of the program.
#[derive(Resource)]
struct UpdateTicks {
    ticks: Arc<AtomicUsize>,
    update_watch_tx: tokio::sync::watch::Sender<()>,
}

impl UpdateTicks {
    fn increment_ticks(&self) -> usize {
        let new_ticks = self.ticks.fetch_add(1, Ordering::SeqCst).wrapping_add(1);
        self.update_watch_tx
            .send(())
            .expect("Failed to send update_watch channel message");
        new_ticks
    }
}

/// The Bevy [`Plugin`] which sets up the [`TokioTasksRuntime`] Bevy resource and registers
/// the [`tick_runtime_update`] exclusive system.
pub struct TokioTasksPlugin {
    /// Callback which is used to create a Tokio runtime when the plugin is installed. The
    /// default value for this field configures a multi-threaded [`Runtime`] with IO and timer
    /// functionality enabled if building for non-wasm32 architectures. On wasm32 the current-thread
    /// scheduler is used instead.
    pub make_runtime: Box<dyn Fn() -> Runtime + Send + Sync + 'static>,
}

impl Default for TokioTasksPlugin {
    /// Configures the plugin to build a new Tokio [`Runtime`] with both IO and timer functionality
    /// enabled. On the wasm32 architecture, the [`Runtime`] will be the current-thread runtime, on all other
    /// architectures the [`Runtime`] will be the multi-thread runtime.
    fn default() -> Self {
        Self {
            make_runtime: Box::new(|| {
                #[cfg(not(target_arch = "wasm32"))]
                let mut runtime = tokio::runtime::Builder::new_multi_thread();
                #[cfg(target_arch = "wasm32")]
                let mut runtime = tokio::runtime::Builder::new_current_thread();
                runtime.enable_all();
                runtime
                    .build()
                    .expect("Failed to create Tokio runtime for background tasks")
            }),
        }
    }
}

impl Plugin for TokioTasksPlugin {
    fn build(&self, app: &mut App) {
        let ticks = Arc::new(AtomicUsize::new(0));
        let (update_watch_tx, update_watch_rx) = tokio::sync::watch::channel(());
        let runtime = (self.make_runtime)();
        app.insert_resource(UpdateTicks {
            ticks: ticks.clone(),
            update_watch_tx,
        });
        app.insert_resource(TokioTasksRuntime::new(ticks, runtime, update_watch_rx));
        app.add_systems(Update, tick_runtime_update);
    }
}

/// The Bevy exclusive system which executes the main thread callbacks that background
/// tasks requested using [`run_on_main_thread`](TaskContext::run_on_main_thread). You
/// can control which [`CoreStage`] this system executes in by specifying a custom
/// [`tick_stage`](TokioTasksPlugin::tick_stage) value.
pub fn tick_runtime_update(world: &mut World) {
    let current_tick = {
        let tick_counter = match world.get_resource::<UpdateTicks>() {
            Some(counter) => counter,
            None => return,
        };

        // Increment update ticks and notify watchers of update tick.
        tick_counter.increment_ticks()
    };

    if let Some(mut runtime) = world.remove_resource::<TokioTasksRuntime>() {
        runtime.execute_main_thread_work(world, current_tick);
        world.insert_resource(runtime);
    }
}

type MainThreadCallback = Box<dyn FnOnce(MainThreadContext) + Send + 'static>;

/// The Bevy [`Resource`] which stores the Tokio [`Runtime`] and allows for spawning new
/// background tasks.
#[derive(Resource)]
pub struct TokioTasksRuntime(Box<TokioTasksRuntimeInner>);

/// The inner fields are boxed to reduce the cost of the every-frame move out of and back into
/// the world in [`tick_runtime_update`].
struct TokioTasksRuntimeInner {
    runtime: Runtime,
    ticks: Arc<AtomicUsize>,
    update_watch_rx: tokio::sync::watch::Receiver<()>,
    update_run_tx: tokio::sync::mpsc::UnboundedSender<MainThreadCallback>,
    update_run_rx: tokio::sync::mpsc::UnboundedReceiver<MainThreadCallback>,
}

impl TokioTasksRuntime {
    fn new(
        ticks: Arc<AtomicUsize>,
        runtime: Runtime,
        update_watch_rx: tokio::sync::watch::Receiver<()>,
    ) -> Self {
        let (update_run_tx, update_run_rx) = tokio::sync::mpsc::unbounded_channel();

        Self(Box::new(TokioTasksRuntimeInner {
            runtime,
            ticks,
            update_watch_rx,
            update_run_tx,
            update_run_rx,
        }))
    }

    /// Returns the Tokio [`Runtime`] on which background tasks are executed. You can specify
    /// how this is created by providing a custom [`make_runtime`](TokioTasksPlugin::make_runtime).
    pub fn runtime(&self) -> &Runtime {
        &self.0.runtime
    }

    /// Spawn a task which will run on the background Tokio [`Runtime`] managed by this [`TokioTasksRuntime`]. The
    /// background task is provided a [`TaskContext`] which allows it to do things like
    /// [sleep for a given number of main thread updates](TaskContext::sleep_updates) or
    /// [invoke callbacks on the main Bevy thread](TaskContext::run_on_main_thread).
    pub fn spawn_background_task<Task, Output, Spawnable>(
        &self,
        spawnable_task: Spawnable,
    ) -> JoinHandle<Output>
    where
        Task: Future<Output = Output> + Send + 'static,
        Output: Send + 'static,
        Spawnable: FnOnce(TaskContext) -> Task + Send + 'static,
    {
        let inner = &self.0;
        let context = TaskContext {
            update_watch_rx: inner.update_watch_rx.clone(),
            ticks: inner.ticks.clone(),
            update_run_tx: inner.update_run_tx.clone(),
        };
        let future = spawnable_task(context);
        inner.runtime.spawn(future)
    }

    /// Execute all of the requested runnables on the main thread.
    pub(crate) fn execute_main_thread_work(&mut self, world: &mut World, current_tick: usize) {
        // Running this single future which yields once allows the runtime to process tasks
        // if the runtime is a current_thread runtime. If its a multi-thread runtime then
        // this isn't necessary but is harmless.
        self.0.runtime.block_on(async {
            tokio::task::yield_now().await;
        });
        while let Ok(runnable) = self.0.update_run_rx.try_recv() {
            let context = MainThreadContext {
                world,
                current_tick,
            };
            runnable(context);
        }
    }
}

/// The context arguments which are available to main thread callbacks requested using
/// [`run_on_main_thread`](TaskContext::run_on_main_thread).
pub struct MainThreadContext<'a> {
    /// A mutable reference to the main Bevy [World].
    pub world: &'a mut World,
    /// The current update tick in which the current main thread callback is executing.
    pub current_tick: usize,
}

/// The context arguments which are available to background tasks spawned onto the
/// [`TokioTasksRuntime`].
#[derive(Clone)]
pub struct TaskContext {
    update_watch_rx: tokio::sync::watch::Receiver<()>,
    update_run_tx: tokio::sync::mpsc::UnboundedSender<MainThreadCallback>,
    ticks: Arc<AtomicUsize>,
}

impl TaskContext {
    /// Returns the current value of the ticket count from the main thread - how many updates
    /// have occurred since the start of the program. Because the tick count is updated from the
    /// main thread, the tick count may change any time after this function call returns.
    pub fn current_tick(&self) -> usize {
        self.ticks.load(Ordering::SeqCst)
    }

    /// Sleeps the background task until a given number of main thread updates have occurred. If
    /// you instead want to sleep for a given length of wall-clock time, call the normal Tokio sleep
    /// function.
    pub async fn sleep_updates(&mut self, updates_to_sleep: usize) {
        let target_tick = self
            .ticks
            .load(Ordering::SeqCst)
            .wrapping_add(updates_to_sleep);
        while self.ticks.load(Ordering::SeqCst) < target_tick {
            if self.update_watch_rx.changed().await.is_err() {
                return;
            }
        }
    }

    /// Invokes a synchronous callback on the main Bevy thread. The callback will have mutable access to the
    /// main Bevy [`World`], allowing it to update any resources or entities that it wants. The callback can
    /// report results back to the background thread by returning an output value, which will then be returned from
    /// this async function once the callback runs.
    pub async fn run_on_main_thread<Runnable, Output>(&mut self, runnable: Runnable) -> Output
    where
        Runnable: FnOnce(MainThreadContext) -> Output + Send + 'static,
        Output: Send + 'static,
    {
        let (output_tx, output_rx) = tokio::sync::oneshot::channel();
        if self.update_run_tx.send(Box::new(move |ctx| {
            if output_tx.send(runnable(ctx)).is_err() {
                panic!("Failed to sent output from operation run on main thread back to waiting task");
            }
        })).is_err() {
            panic!("Failed to send operation to be run on main thread");
        }
        output_rx
            .await
            .expect("Failed to receive output from operation on main thread")
    }
}<|MERGE_RESOLUTION|>--- conflicted
+++ resolved
@@ -6,10 +6,6 @@
 use std::sync::Arc;
 
 use bevy::prelude::*;
-<<<<<<< HEAD
-
-=======
->>>>>>> 27123b3c
 use tokio::{runtime::Runtime, task::JoinHandle};
 
 /// An internal struct keeping track of how many ticks have elapsed since the start of the program.
